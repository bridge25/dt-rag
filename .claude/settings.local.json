--- conflicted
+++ resolved
@@ -10,7 +10,6 @@
       "Bash(git commit:*)",
       "Bash(git push:*)",
       "Bash(./bin/gh.exe pr view:*)",
-<<<<<<< HEAD
       "Bash(git log:*)",
       "Bash(./bin/gh.exe pr list --state all --limit 10)",
       "Bash(unzip:*)",
@@ -20,11 +19,9 @@
       "Bash(git fetch:*)",
       "Bash(git config:*)",
       "Bash(git rev-parse:*)",
-      "Bash(git merge:*)"
-=======
+      "Bash(git merge:*)",
       "Bash(./bin/gh.exe run list --repo bridge25/Unmanned --limit 2)",
       "Bash(./bin/gh.exe pr merge 16 --merge --delete-branch)"
->>>>>>> 5cc7b496
     ],
     "deny": [],
     "ask": []
