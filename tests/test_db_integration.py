"""
Database Integration Tests for Dynamic Taxonomy RAG v1.8.1
통합 테스트 체크리스트 (A~E) - PR-2 스키마 증명
"""

import pytest
import psycopg2
import os
from typing import List, Dict, Any
import uuid
from datetime import datetime
import subprocess
import tempfile


class TestDatabaseIntegration:
    """통합 테스트 체크리스트 - PR-2 약속 증명"""

    @pytest.fixture(scope="class")
    def db_connection(self):
        """Create database connection for integration testing"""
        database_url = os.getenv('TEST_DATABASE_URL', 'postgresql://postgres:password@localhost:5432/dt_rag_test')

        conn = psycopg2.connect(database_url)
        conn.autocommit = False
        yield conn
        conn.close()

    # ========================================================================
    # A. 마이그/롤백 불변성 (Migration/Rollback Invariants)
    # ========================================================================

    def test_alembic_migration_roundtrip(self, db_connection):
        """A1. alembic upgrade head → downgrade -1 → upgrade head 성공"""
        # This test assumes Alembic is configured properly
        alembic_dir = os.path.dirname(os.path.dirname(__file__))

        # Test upgrade to head
        result = subprocess.run(
            ['alembic', 'upgrade', 'head'],
            cwd=alembic_dir,
            capture_output=True,
            text=True
        )
        assert result.returncode == 0, f"Alembic upgrade failed: {result.stderr}"

        # Test downgrade by 1
        result = subprocess.run(
            ['alembic', 'downgrade', '-1'],
            cwd=alembic_dir,
            capture_output=True,
            text=True
        )
        assert result.returncode == 0, f"Alembic downgrade failed: {result.stderr}"

        # Test upgrade back to head
        result = subprocess.run(
            ['alembic', 'upgrade', 'head'],
            cwd=alembic_dir,
            capture_output=True,
            text=True
        )
        assert result.returncode == 0, f"Alembic re-upgrade failed: {result.stderr}"

    def test_taxonomy_rollback_idempotent(self, db_connection):
        """A2. taxonomy_rollback 여러 번 호출해도 결과 동일 (idempotent)"""
        try:
            with db_connection.cursor() as cursor:
                # Setup test data: create version 2
                cursor.execute("""
                    INSERT INTO taxonomy_nodes (version, canonical_path, node_name)
                    VALUES (2, ARRAY['Test', 'Rollback'], 'Test Rollback Node')
                    ON CONFLICT DO NOTHING;
                """)

                cursor.execute("""
                    INSERT INTO taxonomy_nodes (version, canonical_path, node_name)
                    VALUES (3, ARRAY['Test', 'Future'], 'Future Test Node')
                    ON CONFLICT DO NOTHING;
                """)

                # First rollback to version 2
                cursor.execute("CALL taxonomy_rollback(2);")
                cursor.execute("SELECT COUNT(*) FROM taxonomy_nodes WHERE version > 2;")
                count_after_first = cursor.fetchone()[0]

                # Second rollback to version 2 (should be idempotent)
                cursor.execute("CALL taxonomy_rollback(2);")
                cursor.execute("SELECT COUNT(*) FROM taxonomy_nodes WHERE version > 2;")
                count_after_second = cursor.fetchone()[0]

                # Results should be identical
                assert count_after_first == count_after_second, "Rollback is not idempotent"
                assert count_after_first == 0, "Rollback did not remove future versions"

                # Verify audit log recorded both operations
                cursor.execute("""
                    SELECT COUNT(*) FROM audit_log
                    WHERE action = 'taxonomy_rollback'
                    AND target = '2';
                """)
                audit_count = cursor.fetchone()[0]
                assert audit_count >= 2, "Audit log should record all rollback attempts"

                db_connection.commit()
        except Exception as e:
            db_connection.rollback()
            raise

    # ========================================================================
    # B. 제약·인덱스 검증 (Constraints & Index Validation)
    # ========================================================================

    def test_doc_taxonomy_constraints(self, db_connection):
        """B1. doc_taxonomy 제약 조건 검증"""
        try:
            with db_connection.cursor() as cursor:
                # Create test document
                cursor.execute("""
                    INSERT INTO documents (title) VALUES ('Constraint Test Doc')
                    RETURNING doc_id;
                """)
                doc_id = cursor.fetchone()[0]

                # Test confidence constraint (valid range)
                cursor.execute("""
                    INSERT INTO doc_taxonomy (doc_id, path, confidence)
                    VALUES (%s, ARRAY['AI'], 0.85);
                """, (doc_id,))

                # Test confidence > 1.0 should fail
                with pytest.raises(psycopg2.IntegrityError):
                    cursor.execute("""
                        INSERT INTO doc_taxonomy (doc_id, path, confidence)
                        VALUES (%s, ARRAY['Invalid'], 1.5);
                    """, (doc_id,))
                db_connection.rollback()

                # Test confidence < 0.0 should fail
                with pytest.raises(psycopg2.IntegrityError):
                    cursor.execute("""
                        INSERT INTO doc_taxonomy (doc_id, path, confidence)
                        VALUES (%s, ARRAY['Invalid'], -0.1);
                    """, (doc_id,))
                db_connection.rollback()

                db_connection.commit()
        except Exception as e:
            db_connection.rollback()
            raise

    def test_taxonomy_edges_unique_constraint(self, db_connection):
        """B2. taxonomy_edges 고유 제약 조건 검증"""
        try:
            with db_connection.cursor() as cursor:
                # Create parent and child nodes
                cursor.execute("""
                    INSERT INTO taxonomy_nodes (canonical_path, node_name, version)
                    VALUES (ARRAY['Parent'], 'Parent Node', 1)
                    RETURNING node_id;
                """)
                parent_id = cursor.fetchone()[0]

                cursor.execute("""
                    INSERT INTO taxonomy_nodes (canonical_path, node_name, version)
                    VALUES (ARRAY['Child'], 'Child Node', 1)
                    RETURNING node_id;
                """)
                child_id = cursor.fetchone()[0]

                # First edge insertion should succeed
                cursor.execute("""
                    INSERT INTO taxonomy_edges (version, parent_node_id, child_node_id)
                    VALUES (1, %s, %s);
                """, (parent_id, child_id))

                # Insert duplicate should fail (violate unique constraint)
                with pytest.raises(psycopg2.IntegrityError):
                    cursor.execute("""
                        INSERT INTO taxonomy_edges (version, parent_node_id, child_node_id)
                        VALUES (1, %s, %s);
                    """, (parent_id, child_id))
                db_connection.rollback()

                db_connection.commit()
        except Exception as e:
            db_connection.rollback()
            raise

    def test_critical_indexes_exist(self, db_connection):
        """B3. 필수 인덱스들이 실제로 존재하는지 검증"""
        try:
            with db_connection.cursor() as cursor:
<<<<<<< HEAD
                if not critical_indexes:
                    return  # Skip if no indexes to check

                # First check if the vector extension is available
                cursor.execute("SELECT 1 FROM pg_extension WHERE extname = 'vector'")
                result = cursor.fetchone()
                vector_extension_exists = result is not None

                # If vector extension doesn't exist, skip ivfflat index check
                if not vector_extension_exists:
                    critical_indexes.pop('idx_embeddings_vec_ivf', None)

                if not critical_indexes:
                    return  # Skip if no indexes to check after filtering

                # Convert to tuple for SQL IN clause
                index_names_tuple = tuple(critical_indexes.keys())
                if not index_names_tuple:
                    return  # Skip if empty tuple
                
=======
                # 1. 먼저 실제 존재하는 모든 인덱스 조회
>>>>>>> 0d6f5d51
                cursor.execute("""
                    SELECT indexname, indexdef 
                    FROM pg_indexes 
                    WHERE schemaname = 'public'
<<<<<<< HEAD
                      AND indexname IN %s;
                """, (index_names_tuple,))

                results = cursor.fetchall()
                found_indexes = {row[0]: row[1] for row in results} if results else {}

                for index_name, expected_type in critical_indexes.items():
                    assert index_name in found_indexes, f"Critical index {index_name} not found"
                    assert found_indexes[index_name] == expected_type, \
                        f"Index {index_name} should be {expected_type}, found {found_indexes[index_name]}"
=======
                    ORDER BY indexname;
                """)
                existing_indexes = {row[0]: row[1] for row in cursor.fetchall()}
                
                # 2. 필수 인덱스 목록 (환경 독립적)
                required_indexes = [
                    'idx_chunks_span_gist',      # GiST for span ranges
                    'idx_taxonomy_canonical',    # GIN for taxonomy paths
                    'idx_doc_taxonomy_path',     # GIN for doc paths
                    'idx_embeddings_bm25'        # GIN for BM25 tokens
                ]
                
                # 3. 필수 인덱스 존재 확인
                for index_name in required_indexes:
                    assert index_name in existing_indexes, f"Required index {index_name} not found"
                
                # 4. Vector 확장 관련 인덱스는 조건부 검증
                cursor.execute("SELECT 1 FROM pg_extension WHERE extname = 'vector'")
                vector_extension_exists = cursor.fetchone() is not None
                
                if vector_extension_exists:
                    # vector extension이 있으면 embeddings 테이블에 vector 관련 인덱스가 있어야 함
                    vector_index_exists = any(
                        'embeddings' in idx_name and 'vec' in idx_name 
                        for idx_name in existing_indexes.keys()
                    )
                    assert vector_index_exists, "Vector index on embeddings should exist when vector extension is available"
                
                # 5. 인덱스 타입 검증 (타입별로)
                gist_indexes = [idx for idx in existing_indexes.keys() if 'span_gist' in idx]
                gin_indexes = [idx for idx in existing_indexes.keys() if any(x in idx for x in ['taxonomy', 'bm25'])]
                
                assert len(gist_indexes) >= 1, "At least one GiST index should exist for span ranges"
                assert len(gin_indexes) >= 3, "At least 3 GIN indexes should exist for taxonomy and BM25"
>>>>>>> 0d6f5d51

                db_connection.commit()
        except Exception as e:
            db_connection.rollback()
            raise

    # ========================================================================
    # C. HITL 큐 동작 (HITL Queue Operations)
    # ========================================================================

    def test_hitl_queue_workflow(self, db_connection):
        """C1. HITL 큐 추가/처리 워크플로우"""
        try:
            with db_connection.cursor() as cursor:
                # Setup: Create document and chunk
                cursor.execute("INSERT INTO documents (title) VALUES ('HITL Test') RETURNING doc_id;")
                doc_id = cursor.fetchone()[0]

                cursor.execute("""
                    INSERT INTO chunks (doc_id, text, span, chunk_index)
                    VALUES (%s, 'Test chunk content', int4range(0, 18), 0)
                    RETURNING chunk_id;
                """, (doc_id,))
                chunk_id = cursor.fetchone()[0]

                # Add to HITL queue
                cursor.execute("""
                    SELECT add_to_hitl_queue(
                        %s,
                        '{"classification": "test"}'::jsonb,
                        ARRAY['AI', 'ML']::TEXT[],
                        0.65
                    );
                """, (chunk_id,))
                queue_id = cursor.fetchone()[0]

                assert queue_id is not None, "HITL queue entry should be created"

                # Verify queue entry
                cursor.execute("""
                    SELECT status, confidence, priority
                    FROM hitl_queue
                    WHERE queue_id = %s;
                """, (queue_id,))
                status, confidence, priority = cursor.fetchone()

                assert status == 'pending', "Initial status should be pending"
                assert confidence == 0.65, "Confidence should match input"

                # Simulate review process
                cursor.execute("""
                    UPDATE hitl_queue
                    SET status = 'assigned', assigned_to = 'reviewer', assigned_at = CURRENT_TIMESTAMP
                    WHERE queue_id = %s;
                """, (queue_id,))

                cursor.execute("""
                    UPDATE hitl_queue
                    SET status = 'resolved',
                        resolution = '{"approved": true}'::jsonb,
                        resolved_at = CURRENT_TIMESTAMP
                    WHERE queue_id = %s;
                """, (queue_id,))

                # Verify audit log (if audit table exists and triggers are active)
                cursor.execute("""
                    SELECT EXISTS (
                        SELECT 1 FROM information_schema.tables 
                        WHERE table_schema = 'public' AND table_name = 'audit_log'
                    );
                """)
                audit_table_exists = cursor.fetchone()[0]
                
                if audit_table_exists:
                    cursor.execute("""
                        SELECT COUNT(*) FROM audit_log
                        WHERE action IN ('hitl_added', 'hitl_reviewed');
                    """)
                    audit_count = cursor.fetchone()[0]
                    # Allow for environments where audit logging might not be fully configured
                    if audit_count > 0:
                        assert audit_count >= 1, "HITL operations should be audited when audit system is active"

                db_connection.commit()
        except Exception as e:
            db_connection.rollback()
            raise

    # ========================================================================
    # D. 뷰 검증 (View Validation)
    # ========================================================================

    def test_low_confidence_view(self, db_connection):
        """D1. low_confidence_documents 뷰 작동 검증"""
        try:
            with db_connection.cursor() as cursor:
                # Query the view
                cursor.execute("""
                    SELECT queue_id, chunk_id, confidence, status
                    FROM v_low_confidence_classifications
                    LIMIT 10;
                """)
                results = cursor.fetchall()

                # View should be queryable
                assert isinstance(results, list), "View should return a list"

                # If there are results, verify structure
                if results:
                    for row in results:
                        assert len(row) == 4, "View should return 4 columns"
                        assert row[3] == 'pending', "View should only show pending items"

                db_connection.commit()
        except Exception as e:
            db_connection.rollback()
            raise

    def test_taxonomy_path_filtering(self, db_connection):
        """D2. 경로 필터 사용 가능 (docs_by_taxonomy_path)"""
        try:
            with db_connection.cursor() as cursor:
                # Create test data
                cursor.execute("""
                    INSERT INTO documents (title) VALUES ('Path Test Doc')
                    RETURNING doc_id;
                """)
                doc_id = cursor.fetchone()[0]

                cursor.execute("""
                    INSERT INTO doc_taxonomy (doc_id, path, confidence)
                    VALUES (%s, ARRAY['AI', 'ML'], 0.9);
                """, (doc_id,))

                # Test path filtering
                cursor.execute("""
                    SELECT d.title, dt.path
                    FROM doc_taxonomy dt
                    JOIN documents d ON dt.doc_id = d.doc_id
                    WHERE dt.path && ARRAY['AI'];
                """)
                results = cursor.fetchall()

                # Verify results
                for title, path in results:
                    assert 'AI' in path, f"Path should contain 'AI': {path}"

                db_connection.commit()
        except Exception as e:
            db_connection.rollback()
            raise

    # ========================================================================
    # E. BM25 + 벡터 하이브리드 파이프라인 검증
    # ========================================================================

    def test_bm25_vector_hybrid_pipeline(self, db_connection):
        """E. BM25 + 벡터 하이브리드 파이프라인 검증"""
        try:
            with db_connection.cursor() as cursor:
                # Test BM25 token search capability
                cursor.execute("""
                    SELECT COUNT(*)
                    FROM embeddings
                    WHERE bm25_tokens && ARRAY['test', 'content'];
                """)
                bm25_count = cursor.fetchone()[0]

                # Test vector similarity search capability
                mock_vector = '[' + ','.join(['0.1'] * 1536) + ']'
                cursor.execute("""
                    SELECT COUNT(*)
                    FROM embeddings
                    WHERE vec <=> %s::vector < 0.5
                    LIMIT 10;
                """, (mock_vector,))
                vector_count = cursor.fetchone()[0]

                # Both search methods should be functional
                assert bm25_count >= 0, "BM25 search should be queryable"
                assert vector_count >= 0, "Vector search should be queryable"

                db_connection.commit()
        except Exception as e:
            db_connection.rollback()
            raise

    # ========================================================================
    # X. 감사 로그 검증 (Audit Log Validation)
    # ========================================================================

    def test_audit_log_completeness(self, db_connection):
        """X1. 모든 중요 작업이 audit_log에 기록됨"""
        try:
            with db_connection.cursor() as cursor:
                cursor.execute("SELECT COUNT(*) FROM audit_log;")
                initial_count = cursor.fetchone()[0]

                # Perform an auditable action
                cursor.execute("""
                    INSERT INTO taxonomy_nodes (version, canonical_path, node_name)
                    VALUES (99, ARRAY['Audit', 'Test'], 'Audit Test Node');
                """)

                # Check audit log
                cursor.execute("""
                    SELECT COUNT(*) FROM audit_log
                    WHERE action = 'taxonomy_create';
                """)
                count = cursor.fetchone()[0]

                assert count > 0 or initial_count > 0, "Audit log should record operations"

                db_connection.commit()
        except Exception as e:
            db_connection.rollback()
            raise

    def test_audit_log_error_handling(self, db_connection):
        """X2. 실패한 작업도 audit_log에 기록됨"""
        try:
            with db_connection.cursor() as cursor:
                # Try invalid rollback (should fail)
                try:
                    cursor.execute("CALL taxonomy_rollback(999);")
                except psycopg2.Error:
                    pass  # Expected to fail

                db_connection.rollback()

                # Check if failure was audited
                cursor.execute("""
                    SELECT COUNT(*) FROM audit_log
                    WHERE action = 'taxonomy_rollback_failed';
                """)
                error_count = cursor.fetchone()[0]

                # The error may or may not be audited depending on the implementation
                # So we just check that the query works
                assert error_count >= 0, "Audit log query should work"

                db_connection.commit()
        except Exception as e:
            db_connection.rollback()
            raise


if __name__ == "__main__":
    pytest.main([__file__, "-v", "--tb=short"])<|MERGE_RESOLUTION|>--- conflicted
+++ resolved
@@ -191,50 +191,15 @@
         """B3. 필수 인덱스들이 실제로 존재하는지 검증"""
         try:
             with db_connection.cursor() as cursor:
-<<<<<<< HEAD
-                if not critical_indexes:
-                    return  # Skip if no indexes to check
-
-                # First check if the vector extension is available
-                cursor.execute("SELECT 1 FROM pg_extension WHERE extname = 'vector'")
-                result = cursor.fetchone()
-                vector_extension_exists = result is not None
-
-                # If vector extension doesn't exist, skip ivfflat index check
-                if not vector_extension_exists:
-                    critical_indexes.pop('idx_embeddings_vec_ivf', None)
-
-                if not critical_indexes:
-                    return  # Skip if no indexes to check after filtering
-
-                # Convert to tuple for SQL IN clause
-                index_names_tuple = tuple(critical_indexes.keys())
-                if not index_names_tuple:
-                    return  # Skip if empty tuple
-                
-=======
                 # 1. 먼저 실제 존재하는 모든 인덱스 조회
->>>>>>> 0d6f5d51
-                cursor.execute("""
-                    SELECT indexname, indexdef 
-                    FROM pg_indexes 
+                cursor.execute("""
+                    SELECT indexname, indexdef
+                    FROM pg_indexes
                     WHERE schemaname = 'public'
-<<<<<<< HEAD
-                      AND indexname IN %s;
-                """, (index_names_tuple,))
-
-                results = cursor.fetchall()
-                found_indexes = {row[0]: row[1] for row in results} if results else {}
-
-                for index_name, expected_type in critical_indexes.items():
-                    assert index_name in found_indexes, f"Critical index {index_name} not found"
-                    assert found_indexes[index_name] == expected_type, \
-                        f"Index {index_name} should be {expected_type}, found {found_indexes[index_name]}"
-=======
                     ORDER BY indexname;
                 """)
                 existing_indexes = {row[0]: row[1] for row in cursor.fetchall()}
-                
+
                 # 2. 필수 인덱스 목록 (환경 독립적)
                 required_indexes = [
                     'idx_chunks_span_gist',      # GiST for span ranges
@@ -242,30 +207,29 @@
                     'idx_doc_taxonomy_path',     # GIN for doc paths
                     'idx_embeddings_bm25'        # GIN for BM25 tokens
                 ]
-                
+
                 # 3. 필수 인덱스 존재 확인
                 for index_name in required_indexes:
                     assert index_name in existing_indexes, f"Required index {index_name} not found"
-                
+
                 # 4. Vector 확장 관련 인덱스는 조건부 검증
                 cursor.execute("SELECT 1 FROM pg_extension WHERE extname = 'vector'")
                 vector_extension_exists = cursor.fetchone() is not None
-                
+
                 if vector_extension_exists:
                     # vector extension이 있으면 embeddings 테이블에 vector 관련 인덱스가 있어야 함
                     vector_index_exists = any(
-                        'embeddings' in idx_name and 'vec' in idx_name 
+                        'embeddings' in idx_name and 'vec' in idx_name
                         for idx_name in existing_indexes.keys()
                     )
                     assert vector_index_exists, "Vector index on embeddings should exist when vector extension is available"
-                
+
                 # 5. 인덱스 타입 검증 (타입별로)
                 gist_indexes = [idx for idx in existing_indexes.keys() if 'span_gist' in idx]
                 gin_indexes = [idx for idx in existing_indexes.keys() if any(x in idx for x in ['taxonomy', 'bm25'])]
-                
+
                 assert len(gist_indexes) >= 1, "At least one GiST index should exist for span ranges"
                 assert len(gin_indexes) >= 3, "At least 3 GIN indexes should exist for taxonomy and BM25"
->>>>>>> 0d6f5d51
 
                 db_connection.commit()
         except Exception as e:
