"""
Database schema tests for Dynamic Taxonomy RAG v1.8.1
Tests all tables, indexes, constraints, and procedures
"""

import pytest
import psycopg2
import os
from typing import List, Dict, Any
import uuid
from datetime import datetime


class TestDatabaseSchema:
    """Test suite for database schema validation"""

    @pytest.fixture(scope="function")  # Changed to function scope for isolation
    def db_connection(self):
        """Create database connection for testing"""
        # Use test database URL from environment or default
        database_url = os.getenv('TEST_DATABASE_URL', 'postgresql://postgres:password@localhost:5432/dt_rag_test')
        
        conn = psycopg2.connect(database_url)
        conn.autocommit = False
        
        try:
            yield conn
        finally:
            # Always rollback to clean state after each test
            if not conn.closed:
                conn.rollback()
            conn.close()

    def test_extensions_loaded(self, db_connection):
        """Test that required PostgreSQL extensions are loaded"""
        with db_connection.cursor() as cursor:
            cursor.execute("""
                SELECT extname FROM pg_extension 
                WHERE extname IN ('vector', 'btree_gist', 'pg_trgm')
                ORDER BY extname;
            """)
            extensions = [row[0] for row in cursor.fetchall()]
            
        assert 'vector' in extensions, "vector extension not loaded"
        assert 'btree_gist' in extensions, "btree_gist extension not loaded"
        # pg_trgm is optional
        
    def test_core_tables_exist(self, db_connection):
        """Test that all core tables exist with correct structure"""
        expected_tables = {
            'taxonomy_nodes', 'taxonomy_edges', 'taxonomy_migrations',
            'documents', 'chunks', 'embeddings', 'doc_taxonomy',
            'audit_log', 'hitl_queue'
        }
        
        with db_connection.cursor() as cursor:
            cursor.execute("""
                SELECT tablename FROM pg_tables 
                WHERE schemaname = 'public'
            """)
            actual_tables = {row[0] for row in cursor.fetchall()}
            
        missing_tables = expected_tables - actual_tables
        assert not missing_tables, f"Missing tables: {missing_tables}"

    def test_taxonomy_nodes_constraints(self, db_connection):
        """Test taxonomy_nodes table constraints"""
        with db_connection.cursor() as cursor:
            # Test valid node insertion
            cursor.execute("""
                INSERT INTO taxonomy_nodes (canonical_path, node_name, version)
                VALUES (ARRAY['AI', 'Machine Learning'], 'Neural Networks', 1)
                RETURNING node_id;
            """)
            node_id = cursor.fetchone()[0]
            assert node_id is not None
            
            # Commit the valid insertion first
            db_connection.commit()
            
            # Test invalid path constraint (empty array should violate CHECK constraint)
            try:
                cursor.execute("""
                    INSERT INTO taxonomy_nodes (canonical_path, node_name, version)
                    VALUES (ARRAY[]::TEXT[], 'Invalid', 1);
                """)
                # If we get here without exception, the constraint is not working
                pytest.fail("Expected IntegrityError for empty canonical_path array, but insert succeeded")
            except psycopg2.IntegrityError as e:
                # This is expected - the CHECK constraint should prevent empty arrays
                assert "valid_path_format" in str(e) or "canonical_path" in str(e)
<<<<<<< HEAD
                db_connection.rollback()  # Rollback the failed transaction here
=======
                db_connection.rollback()  # Rollback after IntegrityError
>>>>>>> ffe68e45
                pass  # Test passes
            except Exception as e:
                db_connection.rollback()  # Rollback after any other exception
                pytest.fail(f"Unexpected exception type: {type(e).__name__}: {e}")

            # Test invalid version constraint
            with pytest.raises(psycopg2.IntegrityError):
                cursor.execute("""
                    INSERT INTO taxonomy_nodes (canonical_path, node_name, version)
                    VALUES (ARRAY['Test'], 'Invalid Version', 0);
                """)
            db_connection.rollback()

    def test_chunks_span_constraints(self, db_connection):
        """Test chunks table span range constraints"""
        with db_connection.cursor() as cursor:
            # First create a document
            cursor.execute("""
                INSERT INTO documents (title, content_type)
                VALUES ('Test Document', 'text/plain')
                RETURNING doc_id;
            """)
            doc_id = cursor.fetchone()[0]
            
            # Test valid chunk with span
            cursor.execute("""
                INSERT INTO chunks (doc_id, text, span, chunk_index)
                VALUES (%s, 'This is test content', int4range(0, 20), 0)
                RETURNING chunk_id;
            """, (doc_id,))
            chunk_id = cursor.fetchone()[0]
            assert chunk_id is not None
            
            # Test empty span constraint
            with pytest.raises(psycopg2.IntegrityError):
                cursor.execute("""
                    INSERT INTO chunks (doc_id, text, span, chunk_index)
                    VALUES (%s, 'Invalid span', 'empty'::int4range, 1);
                """, (doc_id,))
            db_connection.rollback()

    def test_embeddings_vector_constraint(self, db_connection):
        """Test embeddings table vector dimension constraint"""
        with db_connection.cursor() as cursor:
            # Create document and chunk first
            cursor.execute("""
                INSERT INTO documents (title) VALUES ('Test Doc') RETURNING doc_id;
            """)
            doc_id = cursor.fetchone()[0]
            
            cursor.execute("""
                INSERT INTO chunks (doc_id, text, span, chunk_index)
                VALUES (%s, 'Test content', int4range(0, 12), 0)
                RETURNING chunk_id;
            """, (doc_id,))
            chunk_id = cursor.fetchone()[0]
            
            # Test valid 1536-dimension vector
            valid_vector = '[' + ','.join(['0.1'] * 1536) + ']'
            cursor.execute("""
                INSERT INTO embeddings (chunk_id, vec)
                VALUES (%s, %s::vector)
                RETURNING embedding_id;
            """, (chunk_id, valid_vector))
            embedding_id = cursor.fetchone()[0]
            assert embedding_id is not None
            
            # Commit the valid insertion first
            db_connection.commit()
            
            # Test invalid dimension vector (using wrong dimension: 512 instead of 1536)
            invalid_vector = '[' + ','.join(['0.1'] * 512) + ']'  # Wrong dimension - should be 1536
            with pytest.raises(psycopg2.errors.DataException):  # Changed from IntegrityError to DataException
                cursor.execute("""
                    INSERT INTO embeddings (chunk_id, vec)
                    VALUES (%s, %s::vector);
                """, (chunk_id, invalid_vector))
            # No need for explicit rollback - pytest will handle transaction cleanup

    def test_confidence_constraints(self, db_connection):
        """Test confidence value constraints across tables"""
        with db_connection.cursor() as cursor:
            # Setup test data
            cursor.execute("INSERT INTO documents (title) VALUES ('Test') RETURNING doc_id;")
            doc_id = cursor.fetchone()[0]
            
            # Test doc_taxonomy confidence constraint
            cursor.execute("""
                INSERT INTO doc_taxonomy (doc_id, path, confidence)
                VALUES (%s, ARRAY['AI'], 0.85)
                RETURNING mapping_id;
            """, (doc_id,))
            mapping_id = cursor.fetchone()[0]
            assert mapping_id is not None
            
            # Test invalid confidence (> 1.0)
            with pytest.raises(psycopg2.IntegrityError):
                cursor.execute("""
                    INSERT INTO doc_taxonomy (doc_id, path, confidence)
                    VALUES (%s, ARRAY['Invalid'], 1.5);
                """, (doc_id,))
            db_connection.rollback()
            
            # Test invalid confidence (< 0.0)
            with pytest.raises(psycopg2.IntegrityError):
                cursor.execute("""
                    INSERT INTO doc_taxonomy (doc_id, path, confidence)
                    VALUES (%s, ARRAY['Invalid'], -0.1);
                """, (doc_id,))
            db_connection.rollback()

    def test_required_indexes_exist(self, db_connection):
        """Test that all required indexes exist"""
        required_indexes = {
            'idx_chunks_span_gist',  # GiST for span range queries
            'idx_taxonomy_canonical',  # GIN for taxonomy path arrays
            'idx_embeddings_vec_ivf',  # IVFFlat for vector similarity
            'idx_doc_taxonomy_path',   # GIN for doc taxonomy paths
            'idx_embeddings_bm25',     # GIN for BM25 tokens
            'idx_audit_log_timestamp', # B-tree for audit log queries
            'idx_hitl_queue_status_priority'  # Composite for HITL queue
        }
        
        with db_connection.cursor() as cursor:
            cursor.execute("""
                SELECT indexname FROM pg_indexes 
                WHERE schemaname = 'public'
            """)
            actual_indexes = {row[0] for row in cursor.fetchall()}
            
        missing_indexes = required_indexes - actual_indexes
        assert not missing_indexes, f"Missing indexes: {missing_indexes}"

    def test_utility_functions_exist(self, db_connection):
        """Test that utility functions are created correctly"""
        with db_connection.cursor() as cursor:
            # Test chunk_span_length function
            cursor.execute("SELECT chunk_span_length(int4range(10, 25));")
            length = cursor.fetchone()[0]
            assert length == 15
            
            # Test spans_overlap function
            cursor.execute("SELECT spans_overlap(int4range(0, 10), int4range(5, 15));")
            overlap = cursor.fetchone()[0]
            assert overlap is True
            
            cursor.execute("SELECT spans_overlap(int4range(0, 5), int4range(10, 15));")
            no_overlap = cursor.fetchone()[0]
            assert no_overlap is False
            
            # Test taxonomy_depth function
            cursor.execute("SELECT taxonomy_depth(ARRAY['AI', 'Machine Learning', 'Deep Learning']);")
            depth = cursor.fetchone()[0]
            assert depth == 3

    def test_taxonomy_rollback_procedure_exists(self, db_connection):
        """Test that the taxonomy rollback procedure exists and is callable"""
        with db_connection.cursor() as cursor:
            # Check if procedure exists
            cursor.execute("""
                SELECT proname FROM pg_proc 
                WHERE proname = 'taxonomy_rollback';
            """)
            result = cursor.fetchone()
            assert result is not None, "taxonomy_rollback procedure not found"

    def test_audit_trigger_functionality(self, db_connection):
        """Test that audit triggers work correctly"""
        with db_connection.cursor() as cursor:
            # Count existing audit log entries
            cursor.execute("SELECT COUNT(*) FROM audit_log WHERE action = 'taxonomy_create';")
            initial_count = cursor.fetchone()[0]
            
            # Create a taxonomy node (should trigger audit)
            cursor.execute("""
                INSERT INTO taxonomy_nodes (canonical_path, node_name, version)
                VALUES (ARRAY['Test', 'Trigger'], 'Audit Test', 1);
            """)
            
            # Check that audit log entry was created
            cursor.execute("SELECT COUNT(*) FROM audit_log WHERE action = 'taxonomy_create';")
            new_count = cursor.fetchone()[0]
            
            assert new_count == initial_count + 1, "Audit trigger not working"

    def test_hitl_queue_constraints(self, db_connection):
        """Test HITL queue table constraints and logic"""
        with db_connection.cursor() as cursor:
            # Setup test data
            cursor.execute("INSERT INTO documents (title) VALUES ('HITL Test') RETURNING doc_id;")
            doc_id = cursor.fetchone()[0]
            
            cursor.execute("""
                INSERT INTO chunks (doc_id, text, span, chunk_index)
                VALUES (%s, 'Low confidence text', int4range(0, 18), 0)
                RETURNING chunk_id;
            """, (doc_id,))
            chunk_id = cursor.fetchone()[0]
            
            # Test valid HITL queue entry
            classification = '{"canonical": ["AI"], "confidence": 0.65}'
            cursor.execute("""
                INSERT INTO hitl_queue 
                (chunk_id, original_classification, suggested_paths, confidence, priority, status)
                VALUES (%s, %s::jsonb, ARRAY['AI', 'Tech'], 0.65, 2, 'pending')
                RETURNING queue_id;
            """, (chunk_id, classification))
            queue_id = cursor.fetchone()[0]
            assert queue_id is not None
            
            # Test assignment logic constraint
            with pytest.raises(psycopg2.IntegrityError):
                cursor.execute("""
                    INSERT INTO hitl_queue 
                    (chunk_id, original_classification, suggested_paths, confidence, status)
                    VALUES (%s, %s::jsonb, ARRAY['Test'], 0.5, 'assigned');
                """, (chunk_id, classification))
            db_connection.rollback()

    def test_views_exist_and_functional(self, db_connection):
        """Test that created views exist and return data correctly"""
        with db_connection.cursor() as cursor:
            # Test v_taxonomy_version_summary view
            cursor.execute("SELECT * FROM v_taxonomy_version_summary LIMIT 1;")
            # Should not error even if empty
            
            # Test v_low_confidence_classifications view  
            cursor.execute("SELECT * FROM v_low_confidence_classifications LIMIT 1;")
            # Should not error even if empty

    def test_add_to_hitl_queue_function(self, db_connection):
        """Test the add_to_hitl_queue function"""
        with db_connection.cursor() as cursor:
            # Setup test data
            cursor.execute("INSERT INTO documents (title) VALUES ('Function Test') RETURNING doc_id;")
            doc_id = cursor.fetchone()[0]
            
            cursor.execute("""
                INSERT INTO chunks (doc_id, text, span, chunk_index)
                VALUES (%s, 'Function test content', int4range(0, 21), 0)
                RETURNING chunk_id;
            """, (doc_id,))
            chunk_id = cursor.fetchone()[0]
            
            # Test the function
            classification = '{"canonical": ["Test"], "confidence": 0.4}'
            cursor.execute("""
                SELECT add_to_hitl_queue(%s, %s::jsonb, ARRAY['Test', 'Function'], 0.4);
            """, (chunk_id, classification))
            returned_queue_id = cursor.fetchone()[0]
            
            assert returned_queue_id is not None
            
            # Verify the entry was created
            cursor.execute("""
                SELECT confidence, suggested_paths FROM hitl_queue WHERE queue_id = %s;
            """, (returned_queue_id,))
            result = cursor.fetchone()
            assert result[0] == 0.4  # confidence
            assert result[1] == ['Test', 'Function']  # suggested_paths


if __name__ == "__main__":
    pytest.main([__file__, "-v"])<|MERGE_RESOLUTION|>--- conflicted
+++ resolved
@@ -89,11 +89,7 @@
             except psycopg2.IntegrityError as e:
                 # This is expected - the CHECK constraint should prevent empty arrays
                 assert "valid_path_format" in str(e) or "canonical_path" in str(e)
-<<<<<<< HEAD
                 db_connection.rollback()  # Rollback the failed transaction here
-=======
-                db_connection.rollback()  # Rollback after IntegrityError
->>>>>>> ffe68e45
                 pass  # Test passes
             except Exception as e:
                 db_connection.rollback()  # Rollback after any other exception
