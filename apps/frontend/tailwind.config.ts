/**
 * Tailwind CSS configuration
 *
 * @CODE:FRONTEND-001
 */

import type { Config } from "tailwindcss";

const config: Config = {
  darkMode: ['class', 'class'],
  content: [
    "./pages/**/*.{js,ts,jsx,tsx,mdx}",
    "./components/**/*.{js,ts,jsx,tsx,mdx}",
    "./app/**/*.{js,ts,jsx,tsx,mdx}",
  ],
  theme: {
    extend: {
      backgroundImage: {
        'gradient-radial': 'radial-gradient(var(--tw-gradient-stops))',
        'gradient-conic': 'conic-gradient(from 180deg at 50% 50%, var(--tw-gradient-stops))',
        'gradient-primary': 'linear-gradient(135deg, #8b5cf6 0%, #1e293b 100%)',
        'gradient-shimmer': 'linear-gradient(90deg, transparent, rgba(255,255,255,0.3), transparent)',
      },
      borderRadius: {
        lg: 'var(--radius)',
        md: 'calc(var(--radius) - 2px)',
        sm: 'calc(var(--radius) - 4px)',
        xl: '1rem',
        '2xl': '1.5rem',
        '3xl': '2rem'
      },
      boxShadow: {
        soft: '0 8px 32px rgba(0, 0, 0, 0.12)',
        card: '0 4px 24px rgba(0, 0, 0, 0.08)',
        'soft-lg': '0 12px 48px rgba(0, 0, 0, 0.15)',
        'elevation-1': '0 1px 2px rgba(0,0,0,0.05)',
        'elevation-2': '0 4px 6px rgba(0,0,0,0.07)',
        'elevation-3': '0 10px 15px rgba(0,0,0,0.1)',
        'elevation-4': '0 20px 25px rgba(0,0,0,0.15)',
        'elevation-5': '0 25px 50px rgba(0,0,0,0.25)',
        'lift': '0 10px 30px rgba(139, 92, 246, 0.15)',
        'lift-hover': '0 20px 40px rgba(139, 92, 246, 0.25)',
<<<<<<< HEAD
        'glass': '0 8px 32px 0 rgba(0, 0, 0, 0.37)',
        'glass-hover': '0 8px 32px 0 rgba(0, 0, 0, 0.5), 0 0 0 1px rgba(255,255,255,0.1)',
        'glow-blue': '0 0 20px rgba(0, 243, 255, 0.15)',
        'glow-purple': '0 0 20px rgba(188, 19, 254, 0.15)',
=======
        'neon-blue': '0 0 10px rgba(0, 243, 255, 0.5), 0 0 20px rgba(0, 243, 255, 0.3)',
        'neon-purple': '0 0 10px rgba(188, 19, 254, 0.5), 0 0 20px rgba(188, 19, 254, 0.3)',
        'glass': '0 8px 32px 0 rgba(0, 0, 0, 0.37)',
>>>>>>> fa5eb40e
      },
      animation: {
        'fade-in': 'fadeIn 250ms ease-in-out',
        'slide-in': 'slideIn 300ms ease-out',
        'shine': 'shine 2s infinite',
        'lift': 'lift 200ms ease-out',
        'confetti': 'confetti 500ms ease-out',
        'pulse-slow': 'pulse 3s cubic-bezier(0.4, 0, 0.6, 1) infinite',
        'float': 'float 6s ease-in-out infinite',
      },
      keyframes: {
        fadeIn: {
          '0%': { opacity: '0' },
          '100%': { opacity: '1' },
        },
        slideIn: {
          '0%': { transform: 'translateY(-10px)', opacity: '0' },
          '100%': { transform: 'translateY(0)', opacity: '1' },
        },
        shine: {
          '0%': { left: '-100%' },
          '50%, 100%': { left: '100%' },
        },
        lift: {
          '0%': { transform: 'translateY(0) scale(1)' },
          '100%': { transform: 'translateY(-2px) scale(1.02)' },
        },
        confetti: {
          '0%': { transform: 'translateY(0) rotate(0deg)', opacity: '1' },
          '100%': { transform: 'translateY(-100px) rotate(360deg)', opacity: '0' },
        },
        float: {
          '0%, 100%': { transform: 'translateY(0)' },
          '50%': { transform: 'translateY(-10px)' },
        }
      },
      transitionDuration: {
        'fast': '200ms',
        'normal': '300ms',
        'slow': '400ms',
      },
      spacing: {
        '18': '4.5rem',
        '88': '22rem',
        '112': '28rem',
        '128': '32rem',
      },
      colors: {
        background: 'hsl(var(--background))',
        foreground: 'hsl(var(--foreground))',
        card: {
          DEFAULT: 'hsl(var(--card))',
          foreground: 'hsl(var(--card-foreground))'
        },
        popover: {
          DEFAULT: 'hsl(var(--popover))',
          foreground: 'hsl(var(--popover-foreground))'
        },
        primary: {
          DEFAULT: 'hsl(var(--primary))',
          foreground: 'hsl(var(--primary-foreground))'
        },
        secondary: {
          DEFAULT: 'hsl(var(--secondary))',
          foreground: 'hsl(var(--secondary-foreground))'
        },
        muted: {
          DEFAULT: 'hsl(var(--muted))',
          foreground: 'hsl(var(--muted-foreground))'
        },
        accent: {
          DEFAULT: 'hsl(var(--accent))',
          foreground: 'hsl(var(--accent-foreground))'
        },
        destructive: {
          DEFAULT: 'hsl(var(--destructive))',
          foreground: 'hsl(var(--destructive-foreground))'
        },
        border: 'hsl(var(--border))',
        input: 'hsl(var(--input))',
        ring: 'hsl(var(--ring))',
        chart: {
          '1': 'hsl(var(--chart-1))',
          '2': 'hsl(var(--chart-2))',
          '3': 'hsl(var(--chart-3))',
          '4': 'hsl(var(--chart-4))',
          '5': 'hsl(var(--chart-5))'
        },
        // Cyberpunk Glass Custom Colors
        neon: {
          blue: '#00f3ff',
          purple: '#bc13fe',
          green: '#0aff0a',
          pink: '#ff00ff',
        },
        glass: {
          border: 'rgba(255, 255, 255, 0.1)',
          surface: 'rgba(255, 255, 255, 0.05)',
          highlight: 'rgba(255, 255, 255, 0.15)',
        }
      }
    }
  },
  plugins: [require("tailwindcss-animate")],
};
export default config;<|MERGE_RESOLUTION|>--- conflicted
+++ resolved
@@ -40,16 +40,12 @@
         'elevation-5': '0 25px 50px rgba(0,0,0,0.25)',
         'lift': '0 10px 30px rgba(139, 92, 246, 0.15)',
         'lift-hover': '0 20px 40px rgba(139, 92, 246, 0.25)',
-<<<<<<< HEAD
         'glass': '0 8px 32px 0 rgba(0, 0, 0, 0.37)',
         'glass-hover': '0 8px 32px 0 rgba(0, 0, 0, 0.5), 0 0 0 1px rgba(255,255,255,0.1)',
         'glow-blue': '0 0 20px rgba(0, 243, 255, 0.15)',
         'glow-purple': '0 0 20px rgba(188, 19, 254, 0.15)',
-=======
         'neon-blue': '0 0 10px rgba(0, 243, 255, 0.5), 0 0 20px rgba(0, 243, 255, 0.3)',
         'neon-purple': '0 0 10px rgba(188, 19, 254, 0.5), 0 0 20px rgba(188, 19, 254, 0.3)',
-        'glass': '0 8px 32px 0 rgba(0, 0, 0, 0.37)',
->>>>>>> fa5eb40e
       },
       animation: {
         'fade-in': 'fadeIn 250ms ease-in-out',
